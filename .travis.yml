--- conflicted
+++ resolved
@@ -32,16 +32,12 @@
   - pip install coveralls
 
 script:
-  - py.test -vs --cov=wcqtlib .
+  - py.test -vs --cov=hcnn .
   - python manage.py test
 
 after_success:
   - coveralls
-  - pip uninstall -y wcqtlib
+  - pip uninstall -y hcnn
 
-<<<<<<< HEAD
 after_failure:
-=======
-after_failure:
-  - pip uninstall -y wcqtlib
->>>>>>> 30047dca
+  - pip uninstall -y hcnn